--- conflicted
+++ resolved
@@ -162,7 +162,6 @@
             mixer,
             _backend: backend,
         })
-<<<<<<< HEAD
     }
 
     //// Call `resume()` on the underlying
@@ -174,8 +173,6 @@
     #[cfg(target_arch = "wasm32")]
     pub fn resume(&self) {
         self._backend.resume()
-=======
->>>>>>> 6ad38620
     }
 
     /// The sample rate of the current output device.
