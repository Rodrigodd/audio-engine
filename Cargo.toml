[package]
name = "audio-engine"
description = "A audio playback library"
<<<<<<< HEAD
version = "0.2.2"
=======
version = "0.2.3"
>>>>>>> 6ad38620
authors = ["Rodrigo Batista de Moraes <rodrigobatsmoraes@hotmail.com>"]
edition = "2018"
repository = "https://github.com/Rodrigodd/audio-engine"
license = "MIT OR Apache-2.0"
readme = "README.md"
keywords = ["audio", "playback", "wav", "ogg"]
categories = ["multimedia::audio"]
exclude = ["examples/"]
build = "build.rs"

# See more keys and their definitions at https://doc.rust-lang.org/cargo/reference/manifest.html

[[example]]
name = "music"
crate-type = ["cdylib"]
path = "examples/music.rs"

[dependencies]
gcd = "2"
lewton = "0.10"
hound = "3"
cpal = { version = "0.13.5", features = ["wasm-bindgen"] }
log = "0.4.17"

[target.'cfg(target_os = "android")'.dependencies]
ndk-glue = { version = "0.6", features=["logger"] }

[dev-dependencies]
criterion = "0.3"
env_logger = "0.9.0"

[[bench]]
name = "my_benchmark"
harness = false

[patch.crates-io]
cpal = { path = "../cpal" }<|MERGE_RESOLUTION|>--- conflicted
+++ resolved
@@ -1,11 +1,7 @@
 [package]
 name = "audio-engine"
 description = "A audio playback library"
-<<<<<<< HEAD
-version = "0.2.2"
-=======
 version = "0.2.3"
->>>>>>> 6ad38620
 authors = ["Rodrigo Batista de Moraes <rodrigobatsmoraes@hotmail.com>"]
 edition = "2018"
 repository = "https://github.com/Rodrigodd/audio-engine"
@@ -31,7 +27,7 @@
 log = "0.4.17"
 
 [target.'cfg(target_os = "android")'.dependencies]
-ndk-glue = { version = "0.6", features=["logger"] }
+ndk-glue = { version = "0.6", features = ["logger"] }
 
 [dev-dependencies]
 criterion = "0.3"
